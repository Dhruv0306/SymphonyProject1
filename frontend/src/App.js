--- conflicted
+++ resolved
@@ -809,7 +809,7 @@
     if (inputMethod === 'upload') {
       return (
         <Box>
-<<<<<<< HEAD
+
           <Box sx={{ mt: 2 }}>
             <FileUploader onFilesSelected={(acceptedFiles) => {
               // Reset upload statuses when files change
@@ -838,81 +838,6 @@
               }
             }} />
           </Box>
-=======
-          <Paper
-            {...getRootProps()}
-            sx={{
-              p: { xs: 2, sm: 4 },
-              textAlign: 'center',
-              cursor: 'pointer',
-              backgroundColor: isDragActive ? symphonyLightBlue : symphonyWhite,
-              border: `2px dashed ${symphonyBlue}`,
-              borderRadius: 2,
-              height: { xs: '200px', sm: '250px' },
-              display: 'flex',
-              flexDirection: 'column',
-              justifyContent: 'center',
-              alignItems: 'center',
-              transition: 'all 0.3s ease',
-              '&:hover': {
-                backgroundColor: symphonyLightBlue,
-                borderColor: symphonyDarkBlue,
-              },
-            }}
-          >
-            <input {...getInputProps()} />
-            <FileUploadIcon 
-              sx={{ 
-                fontSize: { xs: 32, sm: 48 }, 
-                color: symphonyBlue, 
-                mb: { xs: 1, sm: 2 },
-                transition: 'color 0.3s ease',
-                '&:hover': {
-                  color: symphonyDarkBlue
-                }
-              }} 
-            />
-            <Typography 
-              variant={isMobile ? "body1" : "h6"} 
-              sx={{ 
-                color: symphonyGray,
-                fontSize: { xs: '0.9rem', sm: '1.25rem' }
-              }}
-            >
-              {isDragActive
-                ? 'Drop the file(s) here'
-                : `Drag and drop ${mode === 'single' ? 'file' : 'files'} here`}
-            </Typography>
-            <Typography 
-              variant="body2" 
-              sx={{ 
-                color: symphonyGray, 
-                mt: 1,
-                fontSize: { xs: '0.75rem', sm: '0.875rem' },
-                opacity: 0.8
-              }}
-            >
-              Limit 200MB per file • PNG, JPG, JPEG
-            </Typography>
-            <Button
-              variant="contained"
-              sx={{
-                mt: { xs: 1, sm: 2 },
-                px: { xs: 2, sm: 3 },
-                py: { xs: 0.5, sm: 1 },
-                backgroundColor: symphonyBlue,
-                fontSize: { xs: '0.8rem', sm: '0.9rem' },
-                transition: 'all 0.3s ease',
-                '&:hover': {
-                  backgroundColor: symphonyDarkBlue,
-                  transform: 'translateY(-2px)'
-                },
-              }}
-            >
-              Browse files
-            </Button>
-          </Paper>
->>>>>>> cea14210
 
           {/* Files list with separate scroll */}
           {files.length > 0 && (
